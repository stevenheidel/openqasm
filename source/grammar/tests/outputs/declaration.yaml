# indent w/ 2 spaces
source: |
  int[10] x;
  int[10] y;
  qubit[6] q1;
  qubit q2;
  bit[4] b1="0100";
  bit b2 = "1";
  bool m=True;
  bool n=bool(b2);
  const c = 5.5e3;
  const d=5;
  stretch s;
  stretch1 s1;
  stretch10 s10;
  stretch100 s100;
  stretch255 s255;
reference: |
  program
    header
    statement
      classicalDeclarationStatement
        classicalDeclaration
          singleDesignatorDeclaration
            singleDesignatorType
              int
            designator
              [
              expression
                expressionTerminator
                  10
              ]
            x
        ;
    statement
      classicalDeclarationStatement
        classicalDeclaration
          singleDesignatorDeclaration
            singleDesignatorType
              int
            designator
              [
              expression
                expressionTerminator
                  10
              ]
            y
        ;
    globalStatement
      quantumDeclarationStatement
        quantumDeclaration
          qubit
          designator
            [
            expression
              expressionTerminator
                6
            ]
          q1
        ;
    globalStatement
      quantumDeclarationStatement
        quantumDeclaration
          qubit
          q2
        ;
    statement
      classicalDeclarationStatement
        classicalDeclaration
          bitDeclaration
            bit
            designator
              [
              expression
                expressionTerminator
                  4
              ]
            b1
            equalsExpression
              =
              expression
                expressionTerminator
                  "0100"
        ;
    statement
      classicalDeclarationStatement
        classicalDeclaration
          bitDeclaration
            bit
            b2
            equalsExpression
              =
              expression
                expressionTerminator
                  "1"
        ;
    statement
      classicalDeclarationStatement
        classicalDeclaration
          noDesignatorDeclaration
            noDesignatorType
              bool
            m
            equalsExpression
              =
              expression
                expressionTerminator
                  True
        ;
    statement
      classicalDeclarationStatement
        classicalDeclaration
          noDesignatorDeclaration
            noDesignatorType
              bool
            n
            equalsExpression
              =
              expression
                expressionTerminator
                  builtInCall
                    castOperator
                      classicalType
                        noDesignatorType
                          bool
                    (
                    expressionList
                      expression
                        expressionTerminator
                          b2
                    )
        ;
    statement
      classicalDeclarationStatement
        constantDeclaration
          const
          c
          equalsExpression
            =
            expression
              expressionTerminator
                5.5e3
        ;
    statement
      classicalDeclarationStatement
        constantDeclaration
          const
          d
          equalsExpression
            =
            expression
              expressionTerminator
                5
        ;
    statement
      classicalDeclarationStatement
        classicalDeclaration
          noDesignatorDeclaration
            noDesignatorType
              timingType
                stretch
            s
        ;
    statement
      classicalDeclarationStatement
        classicalDeclaration
          noDesignatorDeclaration
            noDesignatorType
              timingType
                stretch1
            s1
        ;
    statement
      classicalDeclarationStatement
        classicalDeclaration
          noDesignatorDeclaration
            noDesignatorType
              timingType
                stretch10
            s10
        ;
    statement
      classicalDeclarationStatement
        classicalDeclaration
          noDesignatorDeclaration
            noDesignatorType
              timingType
                stretch100
            s100
        ;
    statement
      classicalDeclarationStatement
        classicalDeclaration
          noDesignatorDeclaration
            noDesignatorType
              timingType
                stretch255
<<<<<<< HEAD
            identifierList
              s255
        ;
  
=======
            s255
        ;
>>>>>>> de836e64
<|MERGE_RESOLUTION|>--- conflicted
+++ resolved
@@ -195,12 +195,5 @@
             noDesignatorType
               timingType
                 stretch255
-<<<<<<< HEAD
-            identifierList
-              s255
-        ;
-  
-=======
             s255
         ;
->>>>>>> de836e64
