# Build output
build

## Core latex/pdflatex auxiliary files:
*.aux
*.lof
*.log
*.lot
*.fls
*.out
*.toc
*.fmt
*.fot
*.cb
*.cb2

## Intermediate documents:
*.dvi
*-converted-to.*
# these rules might exclude image files for figures etc.
# *.ps
# *.eps
# *.pdf

## Bibliography auxiliary files (bibtex/biblatex/biber):
*.bbl
*.bcf
*.blg
*-blx.aux
*-blx.bib
*.brf
*.run.xml

## Build tool auxiliary files:
*.fdb_latexmk
*.synctex
*.synctex.gz
*.synctex.gz(busy)
*.pdfsync

## Auxiliary and intermediate files from other packages:
# algorithms
*.alg
*.loa

# achemso
acs-*.bib

# amsthm
*.thm

# beamer
*.nav
*.snm
*.vrb

# cprotect
*.cpt

# fixme
*.lox

#(r)(e)ledmac/(r)(e)ledpar
*.end
*.?end
*.[1-9]
*.[1-9][0-9]
*.[1-9][0-9][0-9]
*.[1-9]R
*.[1-9][0-9]R
*.[1-9][0-9][0-9]R
*.eledsec[1-9]
*.eledsec[1-9]R
*.eledsec[1-9][0-9]
*.eledsec[1-9][0-9]R
*.eledsec[1-9][0-9][0-9]
*.eledsec[1-9][0-9][0-9]R

# glossaries
*.acn
*.acr
*.glg
*.glo
*.gls
*.glsdefs

# gnuplottex
*-gnuplottex-*

# hyperref
*.brf

# knitr
*-concordance.tex
# TODO Comment the next line if you want to keep your tikz graphics files
*.tikz
*-tikzDictionary

# listings
*.lol

# makeidx
*.idx
*.ilg
*.ind
*.ist

# minitoc
*.maf
*.mlf
*.mlt
*.mtc
*.mtc[0-9]
*.mtc[1-9][0-9]

# minted
_minted*
*.pyg

# morewrites
*.mw

# mylatexformat
*.fmt

# nomencl
*.nlo

# sagetex
*.sagetex.sage
*.sagetex.py
*.sagetex.scmd

# sympy
*.sout
*.sympy
sympy-plots-for-*.tex/

# pdfcomment
*.upa
*.upb

# pythontex
*.pytxcode
pythontex-files-*/

# thmtools
*.loe

# TikZ & PGF
*.dpth
*.md5
*.auxlock

# todonotes
*.tdo

# xindy
*.xdy

# xypic precompiled matrices
*.xyc

# endfloat
*.ttt
*.fff

# Latexian
TSWLatexianTemp*

## Editors:
# WinEdt
*.bak
*.sav

# Texpad
.texpadtmp

# Kile
*.backup

# KBibTeX
*~[0-9]*

# VSCode
.vscode

# Python
.venv
__pycache__
*.py[cod]
*$py.class
pip-log.txt
pip-delete-this-directory.txt
<<<<<<< HEAD
=======

# OS specific
>>>>>>> b990aae3
.DS_Store<|MERGE_RESOLUTION|>--- conflicted
+++ resolved
@@ -192,9 +192,4 @@
 *$py.class
 pip-log.txt
 pip-delete-this-directory.txt
-<<<<<<< HEAD
-=======
-
-# OS specific
->>>>>>> b990aae3
 .DS_Store