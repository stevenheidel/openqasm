/*
 * Variational eigensolver example
 *
 * Goal is to estimate the energy for a fixed set of parameters.
 * The parameters are updated outside of this program and a new
 * OpenQASM circuit is generated for the next iteration.
 */
OPENQASM 3;
include "stdgates.inc";

const n = 10;         // number of qubits
const layers = 3;     // number of entangler layers
const prec = 16;      // precision of all types
const shots = 1000;   // number of shots per Pauli observable

// Parameters could be written to local variables for this
// iteration, but we will request them using kernel functions
kernel get_parameter(uint[prec], uint[prec]) -> angle[prec];
<<<<<<< HEAD
kernel get_npaulis() -> uint[prec]:
=======
kernel get_npaulis -> uint[prec]:
>>>>>>> b11903a4
kernel get_pauli(int[prec]) -> bit[2 * n];

// The energy calculation uses fixed point division,
// so we do that calculation in a kernel function
kernel update_energy(int[prec], uint[prec], fixed[prec,prec]) -> fixed[prec,prec];

gate entangler qubit[n]:q { for i in [0:n-2] { cx q[i], q[i+1]; } }
def xmeasure qubit:q -> bit { h q; return measure q; }
def ymeasure qubit:q -> bit { s q; h q; return measure q; }

/* Pauli measurement circuit.
 * The first n-bits of spec are the X component.
 * The second n-bits of spec are the Z component.
 */
def pauli_measurement(bit[2*n]:spec) qubit[n]:q -> bit {
  bit b = 0;
  for i in [0: n - 1] {
    bit temp;
    if(spec[i]==1 && spec[n+i]==0) { temp = xmeasure q[i]; }
    if(spec[i]==0 && spec[n+i]==1) { temp = measure q[i]; }
    if(spec[i]==1 && spec[n+i]==1) { temp = ymeasure q[i]; }
    b ^= temp;
  }
  return b;
}

// Circuit to prepare trial wave function
def trial_circuit qubit[n]:q {
  for l in [0: layers - 1] {
    for i in [0: n - 1] {
      angle[prec] theta;
      theta = get_parameter(l * layers + i);
      ry(theta) q[i];
    }
    if(l != layers - 1) entangler q;
  }
}

/* Apply VQE ansatz circuit and measure a Pauli operator
 * given by spec. Return the number of 1 outcomes.
 */
def counts_for_term(bit[2*n]:spec) qubit[n]:q -> uint[prec] {
  uint[prec] counts;
  for i in [1: shots] {
    bit b;
    reset q;
    trial_circuit q;
    b = pauli_measurement(spec) q;
    counts += int[1](b);
  }
  return counts;
}

// Estimate the expected energy
def estimate_energy() qubit[n]:q -> fixed[prec,prec] {
  fixed[prec, prec] energy;
  uint[prec] npaulis = get_npaulis();
  for t in [0:npaulis-1] {
    bit spec[2*n] = get_pauli(t);
    uint[prec] counts;
    counts = counts_for_term(spec) q;
    energy = update_energy(t, counts, energy);
  }
  return energy;
}

qubit q[n];
fixed[prec, prec] energy;

energy = estimate_energy q;<|MERGE_RESOLUTION|>--- conflicted
+++ resolved
@@ -16,11 +16,7 @@
 // Parameters could be written to local variables for this
 // iteration, but we will request them using kernel functions
 kernel get_parameter(uint[prec], uint[prec]) -> angle[prec];
-<<<<<<< HEAD
-kernel get_npaulis() -> uint[prec]:
-=======
 kernel get_npaulis -> uint[prec]:
->>>>>>> b11903a4
 kernel get_pauli(int[prec]) -> bit[2 * n];
 
 // The energy calculation uses fixed point division,
@@ -75,9 +71,9 @@
 }
 
 // Estimate the expected energy
-def estimate_energy() qubit[n]:q -> fixed[prec,prec] {
+def estimate_energy qubit[n]:q -> fixed[prec,prec] {
   fixed[prec, prec] energy;
-  uint[prec] npaulis = get_npaulis();
+  uint[prec] npaulis = get_npaulis;
   for t in [0:npaulis-1] {
     bit spec[2*n] = get_pauli(t);
     uint[prec] counts;
